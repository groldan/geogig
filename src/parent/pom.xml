--- conflicted
+++ resolved
@@ -101,13 +101,8 @@
     <restlet.version>1.0.8</restlet.version> <!-- matches version used in geoserver -->
     <slf4j.version>1.7.5</slf4j.version>
     <sqljdbc4.version>3.0</sqljdbc4.version>
-<<<<<<< HEAD
-    <osmosis.version>0.43.1</osmosis.version>
     <hikaricp.version>2.4.2</hikaricp.version>
     <springweb.version>4.2.5.RELEASE</springweb.version>
-=======
-    <hikaricp.version>2.4.2</hikaricp.version>
->>>>>>> e1c5cb4c
 
     <test.maxHeapSize>512M</test.maxHeapSize>
     <maven.build.timestamp.format>dd-MMM-yyyy HH:mm</maven.build.timestamp.format>
