--- conflicted
+++ resolved
@@ -276,11 +276,7 @@
             copyNewObjects(oldTree, newTree, fromDb, toDb, progress);
             // }
             Preconditions.checkState(toDb.exists(newTree.getId()),
-<<<<<<< HEAD
-                    "tree %s wasn't copied to the target databse", newTree.getId());
-=======
                     "tree %s wasn't copied to the target database", newTree.getId());
->>>>>>> d0bc10d4
 
             toDb.put(commit);
         }
