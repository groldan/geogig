--- conflicted
+++ resolved
@@ -117,20 +117,12 @@
             DiffObjectCount staged = geogig.getRepository().index().countStaged(null);
             DiffObjectCount unstaged = workTree.countUnstaged(null);
 
-<<<<<<< HEAD
-        console.println(String.format("%,d features and %,d trees staged for commit",
-                staged.featureCount(), staged.treeCount()));
-
-        console.println(String.format("%,d features and %,d trees not staged for commit",
-                unstaged.featureCount(), unstaged.treeCount()));
-=======
             console.println(String.format("%,d features and %,d trees staged for commit",
                     staged.featureCount(), staged.treeCount()));
 
             console.println(String.format("%,d features and %,d trees not staged for commit",
                     unstaged.featureCount(), unstaged.treeCount()));
         }
->>>>>>> ed77633b
     }
 
 }