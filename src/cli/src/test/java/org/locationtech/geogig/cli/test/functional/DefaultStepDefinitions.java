--- conflicted
+++ resolved
@@ -9,11 +9,22 @@
  */
 package org.locationtech.geogig.cli.test.functional;
 
-import cucumber.api.Scenario;
-import cucumber.api.java.en.Given;
-import cucumber.api.java.en.Then;
-import cucumber.api.java.en.When;
-import cucumber.runtime.java.StepDefAnnotation;
+import static org.junit.Assert.assertEquals;
+import static org.junit.Assert.assertFalse;
+import static org.junit.Assert.assertNotNull;
+import static org.junit.Assert.assertTrue;
+import static org.junit.Assert.fail;
+import static org.locationtech.geogig.cli.test.functional.TestFeatures.feature;
+import static org.locationtech.geogig.cli.test.functional.TestFeatures.idP1;
+import static org.locationtech.geogig.cli.test.functional.TestFeatures.lines1;
+import static org.locationtech.geogig.cli.test.functional.TestFeatures.lines2;
+import static org.locationtech.geogig.cli.test.functional.TestFeatures.lines3;
+import static org.locationtech.geogig.cli.test.functional.TestFeatures.points1;
+import static org.locationtech.geogig.cli.test.functional.TestFeatures.points1_modified;
+import static org.locationtech.geogig.cli.test.functional.TestFeatures.points2;
+import static org.locationtech.geogig.cli.test.functional.TestFeatures.points3;
+import static org.locationtech.geogig.cli.test.functional.TestFeatures.pointsName;
+import static org.locationtech.geogig.cli.test.functional.TestFeatures.pointsType;
 
 import java.io.BufferedWriter;
 import java.io.File;
@@ -31,32 +42,27 @@
 import org.locationtech.geogig.cli.ArgumentTokenizer;
 import org.locationtech.geogig.model.ObjectId;
 import org.locationtech.geogig.model.Ref;
-<<<<<<< HEAD
 import org.locationtech.geogig.model.RevFeatureType;
 import org.locationtech.geogig.model.RevObject;
 import org.locationtech.geogig.model.impl.RevFeatureTypeBuilder;
 import org.locationtech.geogig.plumbing.RefParse;
-=======
-import org.locationtech.geogig.model.RevObject;
-import org.locationtech.geogig.model.impl.RevFeatureTypeBuilder;
-import org.locationtech.geogig.plumbing.RefParse;
 import org.locationtech.geogig.plumbing.ResolveTreeish;
->>>>>>> bd078ed9
 import org.locationtech.geogig.plumbing.RevObjectParse;
 import org.locationtech.geogig.plumbing.UpdateRef;
-import org.locationtech.geogig.plumbing.diff.*;
+import org.locationtech.geogig.plumbing.diff.AttributeDiff;
+import org.locationtech.geogig.plumbing.diff.FeatureDiff;
+import org.locationtech.geogig.plumbing.diff.GenericAttributeDiffImpl;
+import org.locationtech.geogig.plumbing.diff.Patch;
+import org.locationtech.geogig.plumbing.diff.PatchSerializer;
 import org.locationtech.geogig.porcelain.MergeConflictsException;
 import org.locationtech.geogig.porcelain.MergeOp;
 import org.locationtech.geogig.porcelain.TagCreateOp;
-<<<<<<< HEAD
 import org.locationtech.geogig.repository.Hints;
+import org.locationtech.geogig.repository.IndexInfo;
 import org.locationtech.geogig.repository.NodeRef;
 import org.locationtech.geogig.repository.Repository;
 import org.locationtech.geogig.repository.RepositoryResolver;
 import org.locationtech.geogig.repository.WorkingTree;
-=======
-import org.locationtech.geogig.repository.*;
->>>>>>> bd078ed9
 import org.locationtech.geogig.repository.impl.GeoGIG;
 import org.opengis.feature.Feature;
 import org.opengis.feature.type.PropertyDescriptor;
@@ -68,8 +74,12 @@
 import com.google.common.base.Preconditions;
 import com.google.common.collect.Maps;
 import com.google.common.io.Files;
-import static org.junit.Assert.*;
-import static org.locationtech.geogig.cli.test.functional.TestFeatures.*;
+
+import cucumber.api.Scenario;
+import cucumber.api.java.en.Given;
+import cucumber.api.java.en.Then;
+import cucumber.api.java.en.When;
+import cucumber.runtime.java.StepDefAnnotation;
 
 
 /**
@@ -87,10 +97,6 @@
 
     private Map<String, String> variables = new HashMap<>();
 
-<<<<<<< HEAD
-=======
-
->>>>>>> bd078ed9
     private String replaceKnownVariables(String s) throws IOException {
         if (s.contains("${currentdir}")) {
             File pwd = localRepo.platform.pwd();
@@ -676,7 +682,6 @@
         localRepo.platform.setWorkingDir(dir);
     }
 
-<<<<<<< HEAD
     @Given("^I create a detached branch")
     public void I_create_a_detached_branch() throws Throwable {
         localRepo.runCommand(true, "log --oneline");
@@ -684,6 +689,45 @@
                 .replaceAll("\\\\", "/");
         String[] commitId = actual.split(" ");
         localRepo.runCommand(true, "checkout " + commitId[0]);
+    }
+
+    @Then("^the response should contain the index ID for tree \"([^\"]*)\"$")
+    public void the_response_contains_indexID(String tree) throws Throwable {
+        GeoGIG gig = localRepo.geogigCLI.getGeogig();
+
+        ObjectId canonicalTreeId = gig.command(ResolveTreeish.class).setTreeish("HEAD:" + tree).call().get();
+        Optional<IndexInfo> indexInfo = gig.getRepository().indexDatabase().getIndexInfo(tree,"pp");
+
+        Optional<ObjectId> indexedTree = gig.getRepository().indexDatabase().resolveIndexedTree(indexInfo.get(),canonicalTreeId);
+
+        if (!indexedTree.isPresent()) {
+            fail();
+        }
+        String indexId = indexedTree.get().toString();
+        String actual = localRepo.stdOut.toString().replaceAll(LINE_SEPARATOR, "")
+            .replaceAll("\\\\", "/");
+        assertTrue("'" + actual + "' does not contain ID '" + indexId.substring(0,8),
+                actual.contains(indexId.toString().substring(0,8)));
+    }
+
+    @Then("^the response should contain index info ID for tree \"([^\"]*)\"$")
+    public void the_response_contains_indexInfoID(String tree) throws Throwable {
+        Repository repo = localRepo.geogigCLI.getGeogig().getRepository();
+
+        Optional<IndexInfo> indexInfo = repo.indexDatabase().getIndexInfo(tree,"pp");
+        ObjectId oid = null;
+        if (indexInfo.isPresent()) {
+           oid = indexInfo.get().getId();
+        }
+
+        String actual = localRepo.stdOut.toString().replaceAll(LINE_SEPARATOR, "")
+            .replaceAll("\\\\", "/");
+        if (oid == null) {
+            fail();
+        } else {
+            assertTrue("'" + actual + "' does not contain ID for '"  + oid.toString(),
+                actual.contains(oid.toString()));
+        }
     }
 
     public void setVariable(String name, String value) {
@@ -745,45 +789,4 @@
     String replaceVariables(final String text, Map<String, String> variables) {
         return replaceVariables(text, variables, null);
     }
-=======
-    @Then("^the response should contain the index ID for tree \"([^\"]*)\"$")
-    public void the_response_contains_indexID(String tree) throws Throwable {
-        GeoGIG gig = localRepo.geogigCLI.getGeogig();
-
-        ObjectId canonicalTreeId = gig.command(ResolveTreeish.class).setTreeish("HEAD:" + tree).call().get();
-        Optional<IndexInfo> indexInfo = gig.getRepository().indexDatabase().getIndexInfo(tree,"pp");
-
-        Optional<ObjectId> indexedTree = gig.getRepository().indexDatabase().resolveIndexedTree(indexInfo.get(),canonicalTreeId);
-
-        if (!indexedTree.isPresent()) {
-            fail();
-        }
-        String indexId = indexedTree.get().toString();
-        String actual = localRepo.stdOut.toString().replaceAll(LINE_SEPARATOR, "")
-            .replaceAll("\\\\", "/");
-        assertTrue("'" + actual + "' does not contain ID '" + indexId.substring(0,8),
-                actual.contains(indexId.toString().substring(0,8)));
-    }
-
-    @Then("^the response should contain index info ID for tree \"([^\"]*)\"$")
-    public void the_response_contains_indexInfoID(String tree) throws Throwable {
-        Repository repo = localRepo.geogigCLI.getGeogig().getRepository();
-
-        Optional<IndexInfo> indexInfo = repo.indexDatabase().getIndexInfo(tree,"pp");
-        ObjectId oid = null;
-        if (indexInfo.isPresent()) {
-           oid = indexInfo.get().getId();
-        }
-
-        String actual = localRepo.stdOut.toString().replaceAll(LINE_SEPARATOR, "")
-            .replaceAll("\\\\", "/");
-        if (oid == null) {
-            fail();
-        } else {
-            assertTrue("'" + actual + "' does not contain ID for '"  + oid.toString(),
-                actual.contains(oid.toString()));
-        }
-    }
-
->>>>>>> bd078ed9
 }