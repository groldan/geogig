--- conflicted
+++ resolved
@@ -44,14 +44,6 @@
       <scope>test</scope>
     </dependency>
     <dependency>
-<<<<<<< HEAD
-      <groupId>org.skyscreamer</groupId>
-      <artifactId>jsonassert</artifactId>
-      <version>1.3.0</version>
-    </dependency>
-    <dependency>
-=======
->>>>>>> 12fd4aaf
         <groupId>org.locationtech.geogig</groupId>
         <artifactId>geogig-core</artifactId>
         <version>${project.version}</version>
@@ -65,6 +57,18 @@
         <classifier>tests</classifier>
         <scope>test</scope>
     </dependency>
+    <dependency>
+        <groupId>org.locationtech.geogig</groupId>
+        <artifactId>geogig-core</artifactId>
+        <version>${project.version}</version>
+        <classifier>tests</classifier>
+        <scope>test</scope>
+    </dependency>
+    <dependency>
+      <groupId>org.skyscreamer</groupId>
+      <artifactId>jsonassert</artifactId>
+      <version>1.3.0</version>
+    </dependency>
     
   </dependencies>
 
